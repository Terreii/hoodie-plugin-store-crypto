'use strict'

var Promise = require('lie')
var isntDesignDoc = require('@hoodie/store-client/lib/utils/isnt-design-doc')

var encryptMany = require('./helpers/encrypt-many')
var decryptOne = require('./helpers/decrypt-one')
var decryptMany = require('./helpers/decrypt-many')
var updateValues = require('./utils/update-values')

module.exports = updateAll

/**
 * updates all existing docs
 *
 * @param  {Object}          store    instance of a hoodie client store
 * @param  {Object}          state    crypto config
 * @param  {String}          prefix   optional id prefix
 * @param  {Object|Function} change   changed properties or function that
 *                                    alters passed doc
 * @return {Promise}
 */
function updateAll (store, state, prefix, changedProperties) {
  var type = typeof changedProperties
  var key = state.key

  if (type !== 'object' && type !== 'function') {
    return Promise.reject(new Error('Must provide object or function'))
  }

  var options = {
    include_docs: true
  }

  if (prefix) {
    options.startkey = prefix
    options.endkey = prefix + '\uffff'
  }

  return store.db.allDocs(options)

<<<<<<< HEAD
  .then(function (result) {
    var docs = result.rows
      .filter(isntDesignDoc)
      .map(function (row) {
        return decryptOne(key, row.doc)
      })

    return Promise.all(docs)
  })

  .then(function (objects) {
    if (type === 'function') {
      objects.forEach(changedProperties)
      return objects
    }
=======
    .then(function (result) {
      var docs = result.rows
        .filter(function (row) {
          return /^_design/.test(row.id) !== true
        })
        .map(function (row) {
          return decryptOne(key, row.doc)
        })

      return Promise.all(docs)
    })
>>>>>>> 04517b2a

    .then(function (objects) {
      if (type === 'function') {
        objects.forEach(changedProperties)
        return objects
      }

      return objects.map(function (object) {
        Object.assign(object, changedProperties, {
          _id: object._id,
          _rev: object._rev,
          hoodie: object.hoodie
        })
        return object
      })
    })

    .then(function (objects) {
      return encryptMany(key, null, objects)
    })

<<<<<<< HEAD
    var index = 0
    return store.update(ids, function updater (object) {
      updateValues(object, objects[index])

      index += 1
=======
    .then(function (objects) {
      var ids = objects.map(function (object) {
        return object._id
      })

      var index = 0
      return store.update(ids, function updater (object) {
        Object.keys(object).forEach(function (key) {
        // Delete everything but ignore keys
          if (!ignore.includes(key)) {
            delete object[key]
          }
        })

        Object.assign(object, objects[index], object)
        index += 1
      })
>>>>>>> 04517b2a
    })

    .then(function (objects) {
      return decryptMany(key, objects)
    })
}<|MERGE_RESOLUTION|>--- conflicted
+++ resolved
@@ -39,35 +39,15 @@
 
   return store.db.allDocs(options)
 
-<<<<<<< HEAD
-  .then(function (result) {
-    var docs = result.rows
-      .filter(isntDesignDoc)
-      .map(function (row) {
-        return decryptOne(key, row.doc)
-      })
-
-    return Promise.all(docs)
-  })
-
-  .then(function (objects) {
-    if (type === 'function') {
-      objects.forEach(changedProperties)
-      return objects
-    }
-=======
     .then(function (result) {
       var docs = result.rows
-        .filter(function (row) {
-          return /^_design/.test(row.id) !== true
-        })
+        .filter(isntDesignDoc)
         .map(function (row) {
           return decryptOne(key, row.doc)
         })
 
       return Promise.all(docs)
     })
->>>>>>> 04517b2a
 
     .then(function (objects) {
       if (type === 'function') {
@@ -89,13 +69,6 @@
       return encryptMany(key, null, objects)
     })
 
-<<<<<<< HEAD
-    var index = 0
-    return store.update(ids, function updater (object) {
-      updateValues(object, objects[index])
-
-      index += 1
-=======
     .then(function (objects) {
       var ids = objects.map(function (object) {
         return object._id
@@ -103,17 +76,10 @@
 
       var index = 0
       return store.update(ids, function updater (object) {
-        Object.keys(object).forEach(function (key) {
-        // Delete everything but ignore keys
-          if (!ignore.includes(key)) {
-            delete object[key]
-          }
-        })
+        updateValues(object, objects[index])
 
-        Object.assign(object, objects[index], object)
         index += 1
       })
->>>>>>> 04517b2a
     })
 
     .then(function (objects) {
