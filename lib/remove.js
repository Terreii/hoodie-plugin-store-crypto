--- conflicted
+++ resolved
@@ -78,32 +78,12 @@
         })
         : objects._id
 
-<<<<<<< HEAD
-    var index = 0
-    return store.remove(ids, function updater (object) {
-      updateValues(object, isMany ? objects[index] : objects, true)
-
-      index += 1
-    })
-=======
       var index = 0
       return store.remove(ids, function updater (object) {
-        Object.keys(object).forEach(function (key) {
-        // Delete everything but ignore keys
-          if (!ignore.includes(key)) {
-            delete object[key]
-          }
-        })
+        updateValues(object, isMany ? objects[index] : objects, true)
 
-        Object.assign(object, isMany ? objects[index] : objects, {
-          _id: object._id,
-          _rev: object._rev,
-          _deleted: true,
-          hoodie: object.hoodie
-        })
         index += 1
       })
->>>>>>> 04517b2a
 
         .then(function (updated) {
           if (!isMany) {
