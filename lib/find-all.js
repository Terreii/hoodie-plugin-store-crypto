'use strict'

var Promise = require('lie')
var isntDesignDoc = require('@hoodie/store-client/lib/utils/isnt-design-doc')

var decryptOne = require('./helpers/decrypt-one')

module.exports = findAll

/**
 * finds all existing objects in local database.
 *
 * @param  {Object}   store      instance of a hoodie client store
 * @param  {Object}   state      crypto config
 * @param  {String}   prefix     optional id prefix
 * @param  {Function} [filter]   Function returning `true` for any object
 *                               to be returned.
 * @return {Promise}
 */
function findAll (store, state, prefix, filter) {
  var key = state.key
  var options = {
    include_docs: true
  }

  if (prefix) {
    options.startkey = prefix
    options.endkey = prefix + '\uffff'
  }

  return store.db.allDocs(options)

<<<<<<< HEAD
  .then(function (res) {
    var objects = res.rows
      .filter(isntDesignDoc)
      .map(function (row) {
        return decryptOne(key, row.doc)
      })

    var allDecrypted = Promise.all(objects)

    return typeof filter === 'function'
      ? allDecrypted.then(function (objects) {
        return objects.filter(filter)
      })
      : allDecrypted
  })
=======
    .then(function (res) {
      var objects = res.rows
        .filter(function (row) { // Checks for a design doc
          return /^_design/.test(row.id) !== true
        })
        .map(function (row) {
          return decryptOne(key, row.doc)
        })

      var allDecrypted = Promise.all(objects)

      return typeof filter === 'function'
        ? allDecrypted.then(function (objects) {
          return objects.filter(filter)
        })
        : allDecrypted
    })
>>>>>>> 04517b2a
}<|MERGE_RESOLUTION|>--- conflicted
+++ resolved
@@ -30,28 +30,9 @@
 
   return store.db.allDocs(options)
 
-<<<<<<< HEAD
-  .then(function (res) {
-    var objects = res.rows
-      .filter(isntDesignDoc)
-      .map(function (row) {
-        return decryptOne(key, row.doc)
-      })
-
-    var allDecrypted = Promise.all(objects)
-
-    return typeof filter === 'function'
-      ? allDecrypted.then(function (objects) {
-        return objects.filter(filter)
-      })
-      : allDecrypted
-  })
-=======
     .then(function (res) {
       var objects = res.rows
-        .filter(function (row) { // Checks for a design doc
-          return /^_design/.test(row.id) !== true
-        })
+        .filter(isntDesignDoc)
         .map(function (row) {
           return decryptOne(key, row.doc)
         })
@@ -64,5 +45,4 @@
         })
         : allDecrypted
     })
->>>>>>> 04517b2a
 }