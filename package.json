{
  "name": "hoodie-plugin-store-crypto",
  "version": "1.2.0",
  "description": "End-to-end crypto plugin for the Hoodie client store.",
  "main": "index.js",
  "engines": {
    "node": ">=6"
  },
  "scripts": {
    "update-coc": "weallbehave -o . && git add CODE_OF_CONDUCT.md && git commit -m 'docs(coc): updated CODE_OF_CONDUCT.md'",
    "update-contrib": "weallcontribute -o . && git add CONTRIBUTING.md && git commit -m 'docs(contributing): updated CONTRIBUTING.md'",
    "pretest": "standard",
    "test": "node tests | tap-spec",
    "standard:fix": "standard --fix",
    "start": "hoodie"
  },
  "repository": {
    "type": "git",
    "url": "git+https://github.com/Terreii/hoodie-plugin-store-crypto.git"
  },
  "keywords": [
    "hoodie",
    "plugin",
    "storage",
    "data",
    "crypto",
    "end-to-end",
    "ete"
  ],
  "author": "Christopher Astfalk <christopher.astfalk@icloud.com>",
  "license": "Apache-2.0",
  "bugs": {
    "url": "https://github.com/Terreii/hoodie-plugin-store-crypto/issues"
  },
  "homepage": "https://github.com/Terreii/hoodie-plugin-store-crypto#readme",
  "files": [
    "index.js",
    "hoodie",
    "lib"
  ],
  "devDependencies": {
    "hoodie": "^28.2.6",
<<<<<<< HEAD
    "pouchdb-adapter-memory": "^7.0.0",
    "pouchdb-core": "^7.0.0",
    "pouchdb-replication": "^7.0.0",
    "standard": "^11.0.1",
=======
    "pouchdb-adapter-memory": "^6.4.3",
    "pouchdb-core": "^6.4.3",
    "pouchdb-replication": "^6.4.3",
    "standard": "^12.0.1",
>>>>>>> ae543014
    "tap-spec": "^5.0.0",
    "tape": "^4.9.1",
    "weallbehave": "^1.2.0",
    "weallcontribute": "^1.0.8"
  },
  "dependencies": {
    "@hoodie/store-client": "^8.3.0",
    "lie": "^3.3.0",
    "lodash": "^4.17.11",
    "native-crypto": "^1.8.1",
    "pouchdb-errors": "^7.0.0",
    "randombytes": "^2.0.6",
    "uuid": "^3.2.1"
  }
}<|MERGE_RESOLUTION|>--- conflicted
+++ resolved
@@ -40,17 +40,10 @@
   ],
   "devDependencies": {
     "hoodie": "^28.2.6",
-<<<<<<< HEAD
     "pouchdb-adapter-memory": "^7.0.0",
     "pouchdb-core": "^7.0.0",
     "pouchdb-replication": "^7.0.0",
-    "standard": "^11.0.1",
-=======
-    "pouchdb-adapter-memory": "^6.4.3",
-    "pouchdb-core": "^6.4.3",
-    "pouchdb-replication": "^6.4.3",
     "standard": "^12.0.1",
->>>>>>> ae543014
     "tap-spec": "^5.0.0",
     "tape": "^4.9.1",
     "weallbehave": "^1.2.0",
